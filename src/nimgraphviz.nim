--- conflicted
+++ resolved
@@ -345,8 +345,7 @@
     return false
 
 proc exportImage*(self: Graph, fileName:string="",
-<<<<<<< HEAD
-          layout="dot", format="svg") =
+          layout="dot", format="png") =
   ## Exports the graph as an image file.
   ##
   ## ``filename`` - the name of the file to export to. Should include ".png"
@@ -377,62 +376,22 @@
     raise newException(OSError, &"Unable to find the GraphViz binary. Do you have GraphViz installed and in your PATH? (Tried to run command `{command}`. If `dot` is not in your path, you can call `setGraphVizPath()` to tell nimGraphViz where it is.")
 
   let text = self.exportDot()
-  let args = &"-K{layout} -o{file} -T{format} -q"
-  let dotFile = file.replace(&".{format}", ".dot")
-  writeFile(dotFile, text)
-=======
-                  layout="dot", format="png") =
-    ## Exports the graph as an image file.
-    ##
-    ## ``filename`` - the name of the file to export to. Should include ".png"
-    ## or the appropriate file extension. If none is given, it will default to
-    ## the name of the graph. If that is ``nil``, it will default to
-    ## ``graph.png``
-    ##
-    ## ``layout`` - which of the GraphViz layout engines to use. Default is
-    ## ``dot``. Can be one of: ``dot``, ``neato``, ``fdp``, ``sfdp``, ``twopi``,
-    ## ``circo`` (or others if you have them installed).
-    ##
-    ## ``format`` - the output format to export to. The default is ``png``.
-    ## You can specify more details with
-    ## ``"{format}:{rendering engine}:{library}"``.
-    ## (See `GV command-line docs <http://www.graphviz.org/doc/info/command.html>`_
-    ## for more details)
-    let file =
-        if len(fileName) != 0 and len(self.name) != 0:
-            &"{self.name}.png"
-        elif len(fileName) == 0:
-            "graph.png"
-        else:
-            fileName
-
-    let command = GV_PATH & "dot"
-
-    if not checkGvInstalled():
-        raise newException(OSError, &"Unable to find the GraphViz binary. Do you have GraphViz installed and in your PATH? (Tried to run command `{command}`. If `dot` is not in your path, you can call `setGraphVizPath()` to tell nimGraphViz where it is.")
-
-    let text = self.exportDot()
-    let args = [
-        &"-K{layout}",
-        &"-o{file}",
-        &"-T{format}",
-        "-q"
-    ]
-    let process = startProcess(command, args=args, options={poUsePath})
-    let stdin = process.inputStream
-    let stdout = process.outputStream
-    stdin.write(text)
-    stdin.close()
-    let errcode = process.waitForExit()
-    let errormsg = stdout.readAll()
-    process.close()
-    if errcode != 0:
-        raise newException(GraphVizException, errormsg)
->>>>>>> ae56b2d3
-
-  shell:
-    ($command) ($dotFile) ($args)
-    rm ($dotFile)
+  let args = [
+    &"-K{layout}",
+    &"-o{file}",
+    &"-T{format}",
+    "-q"
+  ]
+  let process = startProcess(command, args=args, options={poUsePath})
+  let stdin = process.inputStream
+  let stdout = process.outputStream
+  stdin.write(text)
+  stdin.close()
+  let errcode = process.waitForExit()
+  let errormsg = stdout.readAll()
+  process.close()
+  if errcode != 0:
+    raise newException(GraphVizException, errormsg)
 
 if isMainModule:
   var graph = newGraph(directed=true)
